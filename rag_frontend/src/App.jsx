--- conflicted
+++ resolved
@@ -1,15 +1,10 @@
 // src/App.js - Complete RAG App with Authentication & Threads
 
-<<<<<<< HEAD
 import React, { useState, useEffect, useRef, useCallback } from 'react';
 import {
   MessageCircle, Send, Paperclip, Trash2, LogOut,
   Plus, User, Loader, X, Check, Menu, Bot
 } from 'lucide-react';
-import './App.css';
-=======
-const API_URL = "http://localhost:8000/api";
->>>>>>> b674d33b
 
 const API_URL = 'http://localhost:8000/api';
 
